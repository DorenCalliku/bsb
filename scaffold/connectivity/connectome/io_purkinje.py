import numpy as np
from ..strategy import ConnectionStrategy
from ... import config


@config.node
class ConnectomeIOPurkinje(ConnectionStrategy):
    """
        Legacy implementation for the connection between inferior olive and Purkinje cells.
        Purkinje cells are clustered (number of clusters is the number of IO cells), and each clusters
        is innervated by 1 IO cell
    """

<<<<<<< HEAD
    divergence = config.attr(type=float, required=True)

=======
>>>>>>> aa66213c
    def validate(self):
        pass

    def connect(self):
        from_type = self.presynaptic.type
        to_type = self.postsynaptic.type
        io_cells = self.from_cells[from_type.name]
        if len(io_cells) == 0:
            self.scaffold.connect_cells(self, np.empty((0, 2)))
            return
        purkinje_cells = self.to_cells[to_type.name]
        convergence = 1  # Purkinje cells should be always constrained to receive signal from only 1 Inferior Olive neuron
<<<<<<< HEAD
        divergence = self.divergence
=======
>>>>>>> aa66213c
        io_purkinje = np.empty([len(purkinje_cells), 2])
        for i, pc in enumerate(purkinje_cells):
            np.random.shuffle(io_cells)
            io_purkinje[i, 0] = io_cells[0, 0]
            io_purkinje[i, 1] = pc[0]
        results = io_purkinje
        self.scaffold.connect_cells(self, results)<|MERGE_RESOLUTION|>--- conflicted
+++ resolved
@@ -11,11 +11,6 @@
         is innervated by 1 IO cell
     """
 
-<<<<<<< HEAD
-    divergence = config.attr(type=float, required=True)
-
-=======
->>>>>>> aa66213c
     def validate(self):
         pass
 
@@ -28,10 +23,6 @@
             return
         purkinje_cells = self.to_cells[to_type.name]
         convergence = 1  # Purkinje cells should be always constrained to receive signal from only 1 Inferior Olive neuron
-<<<<<<< HEAD
-        divergence = self.divergence
-=======
->>>>>>> aa66213c
         io_purkinje = np.empty([len(purkinje_cells), 2])
         for i, pc in enumerate(purkinje_cells):
             np.random.shuffle(io_cells)
