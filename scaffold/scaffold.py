--- conflicted
+++ resolved
@@ -3,13 +3,10 @@
 import numpy as np
 import time
 from .trees import TreeCollection
-<<<<<<< HEAD
 from .output import MorphologyRepository
 from .helpers import map_ndarray
-=======
 from .models import CellType
 from .connectivity import ConnectionStrategy
->>>>>>> 462c09c8
 
 ###############################
 ## Scaffold class
@@ -263,10 +260,8 @@
 		else:
 			return self.cells_by_type[name]
 
-<<<<<<< HEAD
 	def compile_output(self):
 		self.output_formatter.create_output()
-=======
 	def get_connection_types_by_cell_type(self, postsynaptic=[], presynaptic=[]):
 		def any_intersect(l1, l2, f=lambda x: x):
 			if not l2: # Return True if there's no pre/post targets specified
@@ -300,9 +295,6 @@
 		# and the connection matrices appended behind it.
 		return list(map(lambda x: (x, *x.get_connection_matrices()), connection_types.values()))
 
-	def save(self):
-		self.output_formatter.save()
->>>>>>> 462c09c8
 
 	def translate_cell_ids(self, data, cell_type):
 		if not self.is_compiled():
